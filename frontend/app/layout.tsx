--- conflicted
+++ resolved
@@ -30,22 +30,9 @@
   return (
     <ClerkProvider
       appearance={{
-<<<<<<< HEAD
-        baseTheme: shadc,
-        variables: {
-          colorPrimary: '#1e52f3', // D.E. Shaw blue
-          colorBackground: '#ffffff',
-          colorText: '#0f172a',
-          colorTextSecondary: '#64748b',
-          colorSuccess: '#10b981',
-          colorDanger: '#ef4444',
-          borderRadius: '0.5rem',
-          fontFamily: 'Inter, system-ui, sans-serif',
-=======
         variables: {
           colorPrimary: '#2563eb',
           borderRadius: '0.75rem',
->>>>>>> a1f2e2a9
         },
       }}
       signInUrl="/sign-in"
